Version 2.0.0
- Based on new libcifpp

<<<<<<< HEAD
=======
Version 1.2.0
- Added an optimized page to the server where models are refined
  using Yasara

>>>>>>> 6ff64a53
Version 1.1.0
- Added clash score
- Added code to support regular PDB files along PDB-redo
- Added much more ligands, covers over 95% of ligands in PDB
- Changed default min-hsp-identity to 25%

Version 1.0.1
- Added 3d-beacon info
- threads option (single threaded is faster when multiple instances are running)
- Added a link out to pdb or pdb-redo entries, template can be specified in config

Version 1.0.0
- Initial release<|MERGE_RESOLUTION|>--- conflicted
+++ resolved
@@ -1,13 +1,10 @@
 Version 2.0.0
 - Based on new libcifpp
 
-<<<<<<< HEAD
-=======
 Version 1.2.0
 - Added an optimized page to the server where models are refined
   using Yasara
 
->>>>>>> 6ff64a53
 Version 1.1.0
 - Added clash score
 - Added code to support regular PDB files along PDB-redo
