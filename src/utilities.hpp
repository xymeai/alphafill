--- conflicted
+++ resolved
@@ -28,11 +28,7 @@
 #include <regex>
 
 #include <cif++.hpp>
-<<<<<<< HEAD
-#include <cfp/cfp.hpp>
-=======
 #include <mcfp/mcfp.hpp>
->>>>>>> 6ff64a53
 
 #include "blast.hpp"
 #include "ligands.hpp"
@@ -41,12 +37,8 @@
 // --------------------------------------------------------------------
 
 std::filesystem::path pdbFileForID(const std::filesystem::path &pdbDir, std::string pdb_id);
-<<<<<<< HEAD
-std::vector<cif::mm::residue *> get_residuesForChain(cif::mm::structure &structure, const std::string &chain_id);
-=======
 std::vector<cif::mm::residue *> get_residuesForAsymID(cif::mm::structure &structure, const std::string &asym_id);
 std::vector<cif::mm::residue *> get_residuesForChainID(cif::mm::structure &structure, const std::string &chain_id);
->>>>>>> 6ff64a53
 std::tuple<std::vector<cif::point>, std::vector<cif::point>> selectAtomsNearResidue(
 	const std::vector<cif::mm::residue *> &pdb, const std::vector<size_t> &pdb_ix,
 	const std::vector<cif::mm::residue *> &af, const std::vector<size_t> &af_ix,
@@ -65,19 +57,6 @@
 		else
 			return instance().get_structure_file_1(id, chunk_nr, version);
 	}
-<<<<<<< HEAD
-
-	static std::filesystem::path get_metadata_file(EntryType type, const std::string &id, int chunk_nr, int version)
-	{
-		if (type == EntryType::Custom)
-			return instance().m_custom_dir / ("CS-" + id + ".json");
-		else
-			return instance().get_metadata_file_1(id, chunk_nr, version);
-	}
-
-	static std::filesystem::path get_structure_file(const std::string &id, int chunk_nr, int version)
-	{
-=======
 
 	static std::filesystem::path get_metadata_file(EntryType type, const std::string &id, int chunk_nr, int version)
 	{
@@ -97,7 +76,6 @@
 
 	static std::filesystem::path get_structure_file(const std::string &id, int chunk_nr, int version)
 	{
->>>>>>> 6ff64a53
 		return instance().get_structure_file_1(id, chunk_nr, version);
 	}
 
@@ -117,19 +95,11 @@
 
 	static file_locator &instance()
 	{
-<<<<<<< HEAD
-		static file_locator s_instance(cfp::config::instance());
-		return s_instance;
-	}
-
-	file_locator(cfp::config &config);
-=======
 		static file_locator s_instance(mcfp::config::instance());
 		return s_instance;
 	}
 
 	file_locator(mcfp::config &config);
->>>>>>> 6ff64a53
 	file_locator(const file_locator &) = delete;
 	file_locator &operator=(const file_locator &) = delete;
 
